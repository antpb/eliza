--- conflicted
+++ resolved
@@ -1,16 +1,19 @@
+// @ts-check
 import { themes as prismThemes } from "prism-react-renderer";
-
+/** @type {import('@docusaurus/types').Config} */
 const config = {
   title: "eliza",
   tagline: "The flexible, scalable AI agent for everyone",
   favicon: "img/favicon.ico",
-  url: "https://ai16z.github.io",
+
+  // GitHub Pages Configuration
+  url: "https://madjin.github.io",
   baseUrl: "/eliza/",
-  organizationName: "ai16z",
+  organizationName: "madjin",
   projectName: "eliza",
   deploymentBranch: "gh-pages",
   trailingSlash: true,
-  onBrokenLinks: "ignore",
+  onBrokenLinks: "throw",
   onBrokenMarkdownLinks: "warn",
 
   i18n: {
@@ -20,165 +23,72 @@
   markdown: {
     mermaid: true,
   },
-  themes: ["@docusaurus/theme-mermaid"],
+  themes: [
+    "@docusaurus/theme-mermaid",
+    // Any other themes...
+  ],
   plugins: [
+    // TypeDoc plugin for API documentation
     [
       "docusaurus-plugin-typedoc",
       {
         entryPoints: ["../packages/core/src/index.ts"],
         tsconfig: "../tsconfig.json",
-        out: "./api",
+        out: "./docs/api",
         skipErrorChecking: true,
-        excludeExternals: false,
-        excludePrivate: true,
-        excludeProtected: false,
-        excludeInternal: false,
-        excludeNotDocumented: false,
-        plugin: ["typedoc-plugin-markdown"],
-        hideGenerator: true,
-        cleanOutputDir: true,
-        categorizeByGroup: true,
-        pretty: true,
-        includeVersion: true,
-        sort: ["source-order", "required-first", "visibility"],
-        gitRevision: "main",
-        readme: "none",
-        commentStyle: "all",
-        preserveAnchorCasing: true,
-        hideBreadcrumbs: false,
-        preserveWatchOutput: true,
-        disableSources: false,
-        validation: {
-          notExported: true,
-          invalidLink: true,
-          notDocumented: false
-        },
-        exclude: [
-          "**/_media/**",
-          "**/node_modules/**",
-          "**/dist/**",
-          "**/*.test.ts", 
-          "**/*.spec.ts" 
-        ],
-        watch: false,
-        treatWarningsAsErrors: true,
-        treatValidationWarningsAsErrors: true,
-        searchInComments: true,
-        navigationLinks: {
-          "GitHub": "https://github.com/ai16z/eliza",
-          "Documentation": "/docs/intro"
-        },
       },
     ],
+    // Search functionality
     require.resolve("docusaurus-lunr-search"),
+    // Separate API docs plugin instance
     [
       "@docusaurus/plugin-content-docs",
       {
         id: "api",
-        path: "api",
-        routeBasePath: "api",
+        path: "docs/api",
+        routeBasePath: "docs/api",
+        sidebarPath: "./sidebars.api.js",
       },
     ],
   ],
   presets: [
     [
       "classic",
-      {
+      /** @type {import('@docusaurus/preset-classic').Options} */
+      ({
         docs: {
           sidebarPath: "./sidebars.js",
           editUrl: "https://github.com/ai16z/eliza/tree/main/docs/",
           routeBasePath: "docs",
-          exclude: ["**/_media/**"],
         },
         theme: {
           customCss: "./src/css/custom.css",
         },
-      },
+      }),
     ],
   ],
-  themeConfig: {
-    colorMode: {
-      defaultMode: "dark",
-      disableSwitch: false,
-      respectPrefersColorScheme: true,
-    },
-    docs: {
-      sidebar: {
-        hideable: true,
-        autoCollapseCategories: true,
+  themeConfig:
+    /** @type {import('@docusaurus/preset-classic').ThemeConfig} */
+    ({
+      // Enable dark mode by default
+      colorMode: {
+        defaultMode: "dark",
+        disableSwitch: false,
+        respectPrefersColorScheme: true,
       },
-    },
-    navbar: {
-      title: "eliza",
-      logo: {
-        alt: "Eliza Logo",
-        src: "img/favicon.ico",
+      // Add sidebar configuration
+      docs: {
+        sidebar: {
+          hideable: true,
+          autoCollapseCategories: true,
+        },
       },
-      items: [
-        {
-          type: "docSidebar",
-          sidebarId: "tutorialSidebar",
-          position: "left",
-          label: "Documentation",
+      navbar: {
+        title: "eliza",
+        logo: {
+          alt: "Eliza Logo",
+          src: "img/favicon.ico",
         },
-<<<<<<< HEAD
-        {
-          type: "doc",
-          docsPluginId: "api",
-          position: "left",
-          label: "API",
-          docId: "index",
-        },
-        {
-          href: "https://github.com/ai16z/eliza",
-          label: "GitHub",
-          position: "right",
-        },
-      ],
-    },
-    footer: {
-      style: "dark",
-      links: [
-        {
-          title: "Docs",
-          items: [
-            {
-              label: "General",
-              href: "./",
-            },
-          ],
-        },
-        {
-          title: "Community",
-          items: [
-            {
-              label: 'Discord',
-              href: 'https://discord.gg/ai16z'
-            },
-            {
-              label: 'Twitter',
-              href: 'https://twitter.com/ai16zdao'
-            }
-          ]
-        },
-        {
-          title: "More",
-          items: [
-            {
-              label: "GitHub",
-              href: "https://github.com/ai16z/eliza",
-            },
-          ],
-        },
-      ],
-      copyright: `Copyright © ${new Date().getFullYear()} ai16z.ai`,
-    },
-    prism: {
-      theme: prismThemes.github,
-      darkTheme: prismThemes.dracula,
-    },
-  },
-=======
         items: [
           {
             type: "docSidebar",
@@ -217,11 +127,11 @@
             items: [
               {
                 label: "Discord",
-                href: "https://discord.gg/ai16z",
+                href: "https://discord.gg/NQHKW7US",
               },
               {
                 label: "Twitter",
-                href: "https://twitter.com/ai16zdao",
+                href: "https://twitter.com/pmairca",
               },
             ],
           },
@@ -242,7 +152,5 @@
         darkTheme: prismThemes.dracula,
       },
     }),
->>>>>>> 0e7722d6
 };
-
 export default config;